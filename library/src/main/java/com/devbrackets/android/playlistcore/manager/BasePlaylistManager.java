/*
 * Copyright (C) 2016 Brian Wernick
 *
 * Licensed under the Apache License, Version 2.0 (the "License");
 * you may not use this file except in compliance with the License.
 * You may obtain a copy of the License at
 *
 *      http://www.apache.org/licenses/LICENSE-2.0
 *
 * Unless required by applicable law or agreed to in writing, software
 * distributed under the License is distributed on an "AS IS" BASIS,
 * WITHOUT WARRANTIES OR CONDITIONS OF ANY KIND, either express or implied.
 * See the License for the specific language governing permissions and
 * limitations under the License.
 */

package com.devbrackets.android.playlistcore.manager;

import android.app.Application;
import android.app.PendingIntent;
import android.app.Service;
import android.content.Intent;
import android.support.annotation.IntRange;
import android.support.annotation.NonNull;
import android.support.annotation.Nullable;
import android.util.Log;

import com.devbrackets.android.playlistcore.annotation.SupportedMediaType;
import com.devbrackets.android.playlistcore.api.VideoPlayerApi;
import com.devbrackets.android.playlistcore.event.MediaProgress;
import com.devbrackets.android.playlistcore.event.PlaylistItemChange;
import com.devbrackets.android.playlistcore.listener.PlaylistListener;
import com.devbrackets.android.playlistcore.listener.ProgressListener;
import com.devbrackets.android.playlistcore.service.BasePlaylistService;
import com.devbrackets.android.playlistcore.service.PlaylistServiceCore;
import com.devbrackets.android.playlistcore.service.RemoteActions;

import java.lang.ref.WeakReference;
import java.util.Iterator;
import java.util.LinkedList;
import java.util.List;
import java.util.concurrent.locks.ReentrantLock;

/**
 * A manager to keep track of a playlist of items that a service can use for playback.
 * Additionally, this manager provides methods for interacting with the specified service
 * to simplify and standardize implementations in the service itself.  This manager can be
 * used as standalone with a custom service, or in conjunction with
 * {@link BasePlaylistService}
 */
@SuppressWarnings("unused")
public abstract class BasePlaylistManager<I extends IPlaylistItem> implements PlaylistListener<I>, ProgressListener {
    private static final String TAG = "PlaylistManager";

    public static final int INVALID_ID = -1;
    public static final int INVALID_POSITION = -1;

    /**
     * A flag used to represent either an Audio item or
     * support for Audio items.  This is a flag that is
     * referenced by {@link #allowedTypeFlag} and
     * {@link IPlaylistItem#getMediaType()}
     */
    public static final int AUDIO = 1;

    /**
     * A flag used to represent either a Video item or
     * support for Video items.  This is a flag that is
     * referenced by {@link #allowedTypeFlag} and
     * {@link IPlaylistItem#getMediaType()}
     */
    public static final int VIDEO = 1 << 1;

    @IntRange(from = INVALID_POSITION)
    protected int currentPosition = INVALID_POSITION;
    @IntRange(from = INVALID_ID)
    protected long playlistId = INVALID_ID;

    @SupportedMediaType
    protected int allowedTypeFlag = AUDIO;
    @NonNull
    protected WeakReference<VideoPlayerApi> videoPlayer = new WeakReference<>(null);

    @Nullable
    protected PlaylistServiceCore<I, ?> service;

    @NonNull
    protected List<WeakReference<PlaylistListener<I>>> playlistListeners = new LinkedList<>();
    @NonNull
    protected List<WeakReference<ProgressListener>> progressListeners = new LinkedList<>();
    @NonNull
    protected ReentrantLock playlistListenersLock = new ReentrantLock(true);
    @NonNull
    protected ReentrantLock progressListenersLock = new ReentrantLock(true);

    @Nullable
    protected Intent seekEndedIntent, allowedTypeChangedIntent;
    @Nullable
    protected PendingIntent playPausePendingIntent, nextPendingIntent, previousPendingIntent, stopPendingIntent, repeatPendingIntent, shufflePendingIntent, seekStartedPendingIntent;

    /**
     * Retrieves the application to use when starting and communicating with the
     * PlaylistService specified with {@link #getMediaServiceClass()}.
     *
     * @return The Application to use when starting and controlling the PlaylistService
     */
    @NonNull
    protected abstract Application getApplication();

    /**
     * Retrieves the class that represents the PlaylistService.  This is used when communicating
     * with the service to perform the playback controls.
     *
     * @return The class for the Service to control.  This should extend {@link BasePlaylistService}
     */
    @NonNull
    protected abstract Class<? extends Service> getMediaServiceClass();

    /**
     * A basic constructor that will retrieve the application
     * via {@link #getApplication()}.
     */
    public BasePlaylistManager() {
        constructControlIntents(getMediaServiceClass(), getApplication());
    }

    /**
     * A constructor that will use the specified application to initialize
     * the PlaylistManager.  This should only be used in instances that
     * {@link #getApplication()} will not be prepared at this point.  This
     * can happen when using Dependence Injection frameworks such as Dagger.
     *
     * @param application The application to use to initialize the PlaylistManager
     */
    public BasePlaylistManager(@NonNull Application application) {
        constructControlIntents(getMediaServiceClass(), application);
    }

    /**
     * Resets the current positions and ids
     */
    public void reset() {
        setId(INVALID_ID);
        setCurrentPosition(0);
    }

    /**
     * This is a pass through method that is called from the {@link BasePlaylistService} to inform
     * any listeners that are registered through {@link #registerPlaylistListener(PlaylistListener)}
     *
     * @param currentItem The new playback item
     * @param hasNext True if there exists an item after the <code>currentItem</code> in the playlist
     * @param hasPrevious True if there exists an item before the <code>currentItem</code> in the playlist
     * @return True if the event should be consumed
     */
    @Override
<<<<<<< HEAD
    public boolean onPlaylistItemChanged(@Nullable I currentItem, boolean hasNext, boolean hasPrevious) {
        Iterator<WeakReference<PlaylistListener<I>>> iterator = playlistListeners.iterator();
=======
    public boolean onPlaylistItemChanged(@Nullable IPlaylistItem currentItem, boolean hasNext, boolean hasPrevious) {
        playlistListenersLock.lock();
        Iterator<WeakReference<PlaylistListener>> iterator = playlistListeners.iterator();
>>>>>>> 23838f3a

        while (iterator.hasNext()) {
            PlaylistListener<I> listener = iterator.next().get();
            if (listener == null) {
                iterator.remove();
                continue;
            }

            if (listener.onPlaylistItemChanged(currentItem, hasNext, hasPrevious)) {
                playlistListenersLock.unlock();
                return true;
            }
        }

        playlistListenersLock.unlock();
        return false;
    }

    /**
     * This is a pass through method that is called from the {@link BasePlaylistService} to inform
     * any listeners that are registered through {@link #registerPlaylistListener(PlaylistListener)}
     *
     * @param playbackState The new media playback state
     * @return True if the event should be consumed
     */
    @Override
    public boolean onPlaybackStateChanged(@NonNull BasePlaylistService.PlaybackState playbackState) {
<<<<<<< HEAD
        Iterator<WeakReference<PlaylistListener<I>>> iterator = playlistListeners.iterator();
=======
        playlistListenersLock.lock();
        Iterator<WeakReference<PlaylistListener>> iterator = playlistListeners.iterator();
>>>>>>> 23838f3a

        while (iterator.hasNext()) {
            PlaylistListener listener = iterator.next().get();
            if (listener == null) {
                iterator.remove();
                continue;
            }

            if (listener.onPlaybackStateChanged(playbackState)) {
                playlistListenersLock.unlock();
                return true;
            }
        }

        playlistListenersLock.unlock();
        return false;
    }

    /**
     * This is a pass through method that is called from the {@link BasePlaylistService} to inform
     * any listeners that are registered through {@link #registerPlaylistListener(PlaylistListener)}
     *
     * @param mediaProgress The current media progress
     * @return True if the mediaProgress should be consumed
     */
    @Override
    public boolean onProgressUpdated(@NonNull MediaProgress mediaProgress) {
        progressListenersLock.lock();
        Iterator<WeakReference<ProgressListener>> iterator = progressListeners.iterator();

        while (iterator.hasNext()) {
            ProgressListener listener = iterator.next().get();
            if (listener == null) {
                iterator.remove();
                continue;
            }

            if (listener.onProgressUpdated(mediaProgress)) {
                progressListenersLock.unlock();
                return true;
            }
        }

        progressListenersLock.unlock();
        return false;
    }

    /**
     * Retrieves the most recent media playback state.
     *
     * @return The most recent PlaybackState
     */
    @NonNull
    public BasePlaylistService.PlaybackState getCurrentPlaybackState() {
        if (service != null) {
            return service.getCurrentPlaybackState();
        }

        return BasePlaylistService.PlaybackState.STOPPED;
    }

    /**
     * Retrieves the current progress for the media playback
     *
     * @return The most recent progress event
     */
    @Nullable
    public MediaProgress getCurrentProgress() {
        return service != null ? service.getCurrentMediaProgress() : null;
    }

    /**
     * Retrieves the most recent {@link PlaylistItemChange}
     *
     * @return The most recent Item Changed information
     */
    @Nullable
    public PlaylistItemChange<I> getCurrentItemChange() {
        return service != null ? service.getCurrentItemChange() : null;
    }

    /**
     * Links the {@link BasePlaylistService} so that we can correctly manage the
     * {@link PlaylistListener}
     *
     * @param service The AudioService to link to this manager
     */
    public void registerService(@NonNull PlaylistServiceCore<I, ?> service) {
        this.service = service;
    }

    /**
     * UnLinks the {@link BasePlaylistService} from this manager. (see {@link #registerService(PlaylistServiceCore)}
     */
    public void unRegisterService() {
        service = null;
    }

    /**
     * Registers the listener to this service.  These callbacks will only be
     * called if {@link #registerService(PlaylistServiceCore)} has been called.
     *
     * @param listener The listener to register
     */
<<<<<<< HEAD
    public void registerPlaylistListener(@NonNull PlaylistListener<I> listener) {
=======
    public void registerPlaylistListener(@NonNull PlaylistListener listener) {
        playlistListenersLock.lock();
>>>>>>> 23838f3a
        playlistListeners.add(new WeakReference<>(listener));
        playlistListenersLock.unlock();
    }

    /**
     * UnRegisters the specified listener.  This should be called when the listener
     * class losses focus, or should be destroyed.
     *
     * @param listener The listener to remove
     */
    public void unRegisterPlaylistListener(@NonNull PlaylistListener listener) {
<<<<<<< HEAD
        Iterator<WeakReference<PlaylistListener<I>>> iterator = playlistListeners.iterator();
=======
        playlistListenersLock.lock();
        Iterator<WeakReference<PlaylistListener>> iterator = playlistListeners.iterator();

>>>>>>> 23838f3a
        while (iterator.hasNext()) {
            PlaylistListener playlistListener = iterator.next().get();
            if (playlistListener == null || playlistListener.equals(listener)) {
                iterator.remove();
            }
        }

        playlistListenersLock.unlock();
    }

    /**
     * Registers the listener to be notified of progress updates.
     *
     * @param listener The listener to notify of progress updates
     */
    public void registerProgressListener(@NonNull ProgressListener listener) {
        progressListenersLock.lock();
        progressListeners.add(new WeakReference<>(listener));
        progressListenersLock.unlock();
    }

    /**
     * UnRegisters the specified listener.  This should only be called for listeners
     * that have been registered with {@link #registerProgressListener(ProgressListener)}
     *
     * @param listener The listener to unregister
     */
    public void unRegisterProgressListener(@NonNull ProgressListener listener) {
        progressListenersLock.lock();
        Iterator<WeakReference<ProgressListener>> iterator = progressListeners.iterator();

        while (iterator.hasNext()) {
            ProgressListener progressListener = iterator.next().get();
            if (progressListener == null || progressListener.equals(listener)) {
                iterator.remove();
            }
        }

        progressListenersLock.unlock();
    }

    /**
     * Performs the functionality to play the current item in the playlist.  This will
     * interact with the service specified with {@link #getMediaServiceClass()}.  If there
     * are no items in the current playlist then no action will be performed.
     *
     * @param seekPosition The position to start the current items playback at
     * @param startPaused True if the media item should not start playing when it has been prepared
     */
    public void play(@IntRange(from = 0) int seekPosition, boolean startPaused) {
        I currentItem = getCurrentItem();
        if (currentItem == null) {
            return;
        }

        //Starts the playlist service
        Intent intent = new Intent(getApplication(), getMediaServiceClass());
        intent.setAction(RemoteActions.ACTION_START_SERVICE);
        intent.putExtra(RemoteActions.ACTION_EXTRA_SEEK_POSITION, seekPosition);
        intent.putExtra(RemoteActions.ACTION_EXTRA_START_PAUSED, startPaused);
        getApplication().startService(intent);
    }

    /**
     * Sets the ID associated with the current playlist
     *
     * @param id The id for the playlist, or {@link #INVALID_ID}
     */
    public void setId(@IntRange(from = INVALID_ID) long id) {
        this.playlistId = id;
    }

    /**
     * Sets the type of media that we can currently play.  When set,
     * the {@link #next()} and {@link #previous()} will skip any items
     * that do not match the allowed type.  This should be one or a combination of
     * {@link #AUDIO}, {@link #VIDEO}, or any custom types supported by the extending
     * class.
     *
     * @param flags The flags depicting the allowed media types
     */
    public void setAllowedMediaType(@SupportedMediaType int flags) {
        this.allowedTypeFlag = flags;

        //Tries to start the intent
        if (allowedTypeChangedIntent != null) {
            allowedTypeChangedIntent.putExtra(RemoteActions.ACTION_EXTRA_ALLOWED_TYPE, flags);
            getApplication().startService(allowedTypeChangedIntent);
        }
    }

    /**
     * Sets the current playback position.  This should only be used when jumping
     * down the current playback list, if you are only changing one see {@link #next()} or
     * {@link #previous()}.
     *
     * @param position The position to become the current playback position.
     */
    public void setCurrentPosition(@IntRange(from = 0) int position) {
        if (position >= getItemCount()) {
            position = getItemCount() - 1;
        }

        currentPosition = findNextAllowedPosition(position);
    }

    /**
     * Retrieves the current item position
     *
     * @return The current items position or {@link #INVALID_POSITION}
     */
    @IntRange(from = INVALID_POSITION)
    public int getCurrentPosition() {
        return currentPosition;
    }

    /**
     * Attempts to find the position for the item with the specified itemId.  If no
     * such item exists then the current position will NOT be modified.  However if the item
     * is found then that position will be used to update the current position.  You can also
     * manually set the current position with {@link #setCurrentPosition(int)}.
     *
     * @param itemId The items id to use for finding the new position
     */
    public void setCurrentItem(@IntRange(from = 0) long itemId) {
        int position = getPositionForItem(itemId);
        if (position != INVALID_POSITION) {
            setCurrentPosition(position);
        }
    }

    /**
     * Determines the position for the item with the passed id.
     *
     * @param itemId The items id to use for finding the position
     * @return The items position or {@link #INVALID_POSITION}
     */
    @IntRange(from = INVALID_POSITION)
    public abstract int getPositionForItem(@IntRange(from = 0) long itemId);

    /**
     * Determines if the given ItemQuery is the same as the current item
     *
     * @param item The ItemQuery to compare to the current item
     * @return True if the current item matches the passed item
     */
    public boolean isPlayingItem(@Nullable I item) {
        I currentItem = getCurrentItem();

        //noinspection SimplifiableIfStatement
        if (item == null || currentItem == null) {
            return false;
        }

        return item.getId() == currentItem.getId() && item.getPlaylistId() == playlistId;
    }

    /**
     * Determines if there is another item in the play list after the current one.
     *
     * @return True if there is an item after the current one
     */
    public boolean isNextAvailable() {
        return getItemCount() > findNextAllowedPosition(currentPosition + 1);
    }

    /**
     * Determines if there is an item in the play list before the current one.
     *
     * @return True if there is an item before the current one
     */
    public boolean isPreviousAvailable() {
        return findPreviousAllowedPosition(currentPosition - 1) != getItemCount();
    }

    /**
     * Returns the current playlistId for this playlist.
     *
     * @return The playlist id [default: {@link #INVALID_ID}]
     */
    @IntRange(from = INVALID_ID)
    public long getId() {
        return playlistId;
    }

    /**
     * Determines the current items type.  This will be one of
     * {@link #AUDIO}, {@link #VIDEO}, or any custom types provided by
     * the extending class.  If the current item doesn't exist then
     * 0 will be returned
     *
     * @return The flag associated with the current media type or 0
     */
    @SupportedMediaType
    public int getCurrentItemType() {
        I item = getCurrentItem();
        return item != null ? item.getMediaType() : 0;
    }

    /**
     * Returns the current size of the playlist.
     *
     * @return The size of the playlist
     */
    @IntRange(from = 0)
    public abstract int getItemCount();

    /**
     * Retrieves the item at the given position in the playlist.  If the playlist
     * is null or the position is out of bounds then null will be returned.
     *
     * @param position The position in the playlist to grab the item for
     * @return The retrieved item or null
     */
    @Nullable
    public abstract I getItem(@IntRange(from = 0) int position);

    /**
     * Retrieves the Item representing the currently selected
     * item.  If there aren't any items in the play list then null will
     * be returned instead.
     *
     * @return The current Item or null
     */
    @Nullable
    public I getCurrentItem() {
        if (currentPosition != INVALID_POSITION && currentPosition < getItemCount()) {
            return getItem(currentPosition);
        }

        return null;
    }

    /**
     * Updates the currently selected item to the next one and retrieves the
     * Item representing that item.  If there aren't any items in the play
     * list or there isn't a next item then null will be returned.
     *
     * @return The next Item or null
     */
    @Nullable
    public I next() {
        currentPosition = findNextAllowedPosition(currentPosition + 1);
        return getCurrentItem();
    }

    /**
     * Updates the currently selected item to the previous one and retrieves the
     * Item representing that item.  If there aren't any items in the play
     * list or there isn't a previous item then null will be returned.
     *
     * @return The previous Item or null
     */
    @Nullable
    public I previous() {
        currentPosition = findPreviousAllowedPosition(currentPosition - 1);
        return getCurrentItem();
    }

    /**
     * Holds a weak reference to the LDSVideoView to use for playback events such as next or previous.
     *
     * @param videoPlayer The LDSVideoView to use, or null
     */
    public void setVideoPlayer(@Nullable VideoPlayerApi videoPlayer) {
        this.videoPlayer = new WeakReference<>(videoPlayer);
    }

    /**
     * Retrieves the video player specified with {@link #setVideoPlayer(VideoPlayerApi)}
     *
     * @return The {@link VideoPlayerApi} or null
     */
    @Nullable
    public VideoPlayerApi getVideoPlayer() {
        return videoPlayer.get();
    }

    /**
     * Informs the Media service that the current item
     * needs to be played/paused.  The service specified with
     * {@link #getMediaServiceClass()}} will be informed using the action
     * {@link RemoteActions#ACTION_PLAY_PAUSE}
     */
    public void invokePausePlay() {
        sendPendingIntent(playPausePendingIntent);
    }

    /**
     * Informs the Media service that we need to seek to
     * the next item. The service specified with
     * {@link #getMediaServiceClass()} will be informed using the action
     * {@link RemoteActions#ACTION_NEXT}
     */
    public void invokeNext() {
        sendPendingIntent(nextPendingIntent);
    }

    /**
     * Informs the Media service that we need to seek to
     * the previous item. The service specified with
     * {@link #getMediaServiceClass()} will be informed using the action
     * {@link RemoteActions#ACTION_PREVIOUS}
     */
    public void invokePrevious() {
        sendPendingIntent(previousPendingIntent);
    }

    /**
     * Informs the Media service that we need to stop
     * playback. The service specified with
     * {@link #getMediaServiceClass()} will be informed using the action
     * {@link RemoteActions#ACTION_STOP}
     */
    public void invokeStop() {
        sendPendingIntent(stopPendingIntent);
    }

    /**
     * Informs the Media service that we need to repeat
     * the current playback item. The service specified with
     * {@link #getMediaServiceClass()} will be informed using the action
     * {@link RemoteActions#ACTION_REPEAT}
     */
    public void invokeRepeat() {
        sendPendingIntent(repeatPendingIntent);
    }

    /**
     * Informs the Media service that we need to shuffle the
     * current playlist items. The service specified with
     * {@link #getMediaServiceClass()} will be informed using the action
     * {@link RemoteActions#ACTION_SHUFFLE}
     */
    public void invokeShuffle() {
        sendPendingIntent(shufflePendingIntent);
    }

    /**
     * Informs the Media service that we have started seeking
     * the playback.  The service specified with
     * {@link #getMediaServiceClass()} will be informed using the action
     * {@link RemoteActions#ACTION_SEEK_STARTED}
     */
    public void invokeSeekStarted() {
        sendPendingIntent(seekStartedPendingIntent);
    }

    /**
     * Informs the Media service that we need to seek
     * the current item. The service specified with
     * {@link #getMediaServiceClass()} will be informed using the action
     * {@link RemoteActions#ACTION_SEEK_ENDED} and have an intent extra with the
     * key {@link RemoteActions#ACTION_EXTRA_SEEK_POSITION} (integer)
     */
    public void invokeSeekEnded(@IntRange(from = 0) int seekPosition) {
        //Tries to start the intent
        if (seekEndedIntent != null) {
            seekEndedIntent.putExtra(RemoteActions.ACTION_EXTRA_SEEK_POSITION, seekPosition);
            getApplication().startService(seekEndedIntent);
        }
    }

    /**
     * Creates the Intents that will be used to interact with the playlist service
     *
     * @param mediaServiceClass The class to inform of any media playback controls
     * @param application The application to use when constructing the intents used to inform the playlist service of invocations
     */
    protected void constructControlIntents(@NonNull Class<? extends Service> mediaServiceClass, @NonNull Application application) {
        previousPendingIntent = createPendingIntent(application, mediaServiceClass, RemoteActions.ACTION_PREVIOUS);
        nextPendingIntent = createPendingIntent(application, mediaServiceClass, RemoteActions.ACTION_NEXT);
        playPausePendingIntent = createPendingIntent(application, mediaServiceClass, RemoteActions.ACTION_PLAY_PAUSE);
        repeatPendingIntent = createPendingIntent(application, mediaServiceClass, RemoteActions.ACTION_REPEAT);
        shufflePendingIntent = createPendingIntent(application, mediaServiceClass, RemoteActions.ACTION_SHUFFLE);

        stopPendingIntent = createPendingIntent(application, mediaServiceClass, RemoteActions.ACTION_STOP);
        seekStartedPendingIntent = createPendingIntent(application, mediaServiceClass, RemoteActions.ACTION_SEEK_STARTED);

        seekEndedIntent = new Intent(application, mediaServiceClass);
        seekEndedIntent.setAction(RemoteActions.ACTION_SEEK_ENDED);

        allowedTypeChangedIntent = new Intent(application, mediaServiceClass);
        allowedTypeChangedIntent.setAction(RemoteActions.ACTION_ALLOWED_TYPE_CHANGED);
    }

    /**
     * Finds the next item position that has an allowed type
     *
     * @param position The position to start with
     * @return The new position, or the list size if none exist
     */
    @IntRange(from = 0)
    protected int findNextAllowedPosition(@IntRange(from = 0) int position) {
        if (position >= getItemCount()) {
            return getItemCount();
        }

        while (position < getItemCount() && !isAllowedType(getItem(position))) {
            position++;
        }

        return position < getItemCount() ? position : getItemCount();
    }

    /**
     * Finds the previous item position that has an allowed type
     *
     * @param position The position to start with
     * @return The new position, or the list size if none exist
     */
    @IntRange(from = 0)
    protected int findPreviousAllowedPosition(@IntRange(from = 0) int position) {
        if (position >= getItemCount()) {
            return getItemCount();
        }

        while (position >= 0 && !isAllowedType(getItem(position))) {
            position--;
        }

        return position >= 0 ? position : getItemCount();
    }

    /**
     * Determines if the passed item is of the correct type to allow playback
     *
     * @param item The item to determine if it is allowed
     * @return True if the item is null or is allowed
     */
    protected boolean isAllowedType(@Nullable I item) {
        //noinspection SimplifiableIfStatement
        if (item == null || item.getMediaType() == 0) {
            return false;
        }

        return (allowedTypeFlag & item.getMediaType()) != 0;
    }

    /**
     * Creates a PendingIntent for the given action to the specified service
     *
     * @param application The application to use when creating the  pending intent
     * @param serviceClass The service class to notify of intents
     * @param action The action to use
     * @return The resulting PendingIntent
     */
    @NonNull
    protected PendingIntent createPendingIntent(@NonNull Application application, @NonNull Class<? extends Service> serviceClass, @NonNull String action) {
        Intent intent = new Intent(application, serviceClass);
        intent.setAction(action);

        return PendingIntent.getService(application, 0, intent, PendingIntent.FLAG_UPDATE_CURRENT);
    }

    /**
     * Attempts to send the specified PendingIntent.
     *
     * @param pi The pending intent to send
     */
    protected void sendPendingIntent(@Nullable PendingIntent pi) {
        if (pi == null) {
            return;
        }

        try {
            pi.send();
        } catch (Exception e) {
            Log.d(TAG, "Error sending pending intent " + pi.toString(), e);
        }
    }
}<|MERGE_RESOLUTION|>--- conflicted
+++ resolved
@@ -154,14 +154,9 @@
      * @return True if the event should be consumed
      */
     @Override
-<<<<<<< HEAD
     public boolean onPlaylistItemChanged(@Nullable I currentItem, boolean hasNext, boolean hasPrevious) {
+        playlistListenersLock.lock();
         Iterator<WeakReference<PlaylistListener<I>>> iterator = playlistListeners.iterator();
-=======
-    public boolean onPlaylistItemChanged(@Nullable IPlaylistItem currentItem, boolean hasNext, boolean hasPrevious) {
-        playlistListenersLock.lock();
-        Iterator<WeakReference<PlaylistListener>> iterator = playlistListeners.iterator();
->>>>>>> 23838f3a
 
         while (iterator.hasNext()) {
             PlaylistListener<I> listener = iterator.next().get();
@@ -189,12 +184,8 @@
      */
     @Override
     public boolean onPlaybackStateChanged(@NonNull BasePlaylistService.PlaybackState playbackState) {
-<<<<<<< HEAD
+        playlistListenersLock.lock();
         Iterator<WeakReference<PlaylistListener<I>>> iterator = playlistListeners.iterator();
-=======
-        playlistListenersLock.lock();
-        Iterator<WeakReference<PlaylistListener>> iterator = playlistListeners.iterator();
->>>>>>> 23838f3a
 
         while (iterator.hasNext()) {
             PlaylistListener listener = iterator.next().get();
@@ -299,12 +290,8 @@
      *
      * @param listener The listener to register
      */
-<<<<<<< HEAD
     public void registerPlaylistListener(@NonNull PlaylistListener<I> listener) {
-=======
-    public void registerPlaylistListener(@NonNull PlaylistListener listener) {
         playlistListenersLock.lock();
->>>>>>> 23838f3a
         playlistListeners.add(new WeakReference<>(listener));
         playlistListenersLock.unlock();
     }
@@ -316,13 +303,9 @@
      * @param listener The listener to remove
      */
     public void unRegisterPlaylistListener(@NonNull PlaylistListener listener) {
-<<<<<<< HEAD
+        playlistListenersLock.lock();
         Iterator<WeakReference<PlaylistListener<I>>> iterator = playlistListeners.iterator();
-=======
-        playlistListenersLock.lock();
-        Iterator<WeakReference<PlaylistListener>> iterator = playlistListeners.iterator();
-
->>>>>>> 23838f3a
+
         while (iterator.hasNext()) {
             PlaylistListener playlistListener = iterator.next().get();
             if (playlistListener == null || playlistListener.equals(listener)) {
